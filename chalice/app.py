import json
import traceback
import requests

from aws_xray_sdk.core import xray_recorder, patch
from aws_xray_sdk.core.context import Context
from botocore.exceptions import ClientError
<<<<<<< HEAD
from chalice import Chalice, ChaliceViewError, Response
from chalicelib import rand_uuid
=======
from chalice import Chalice, Response
>>>>>>> a82e5795
from chalicelib.config import logger
from chalicelib.matrix_handler import LoomMatrixHandler
from chalicelib.request_handler import RequestHandler, RequestStatus
from chalicelib.sqs import SqsQueueHandler

from chalicelib.error import ApiException, matrix_service_handler


app = Chalice(app_name='matrix-service-api')
app.debug = True

# AWS X-Ray configuration
patch(('boto3',))

xray_recorder.configure(
    service='matrix-service',
    dynamic_naming='*.execute-api.us-east-1.amazonaws.com/dev*',
    context=Context()
)

# TODO (matt w): enable flask middleware when project is converted to connexion
# from aws_xray_sdk.ext.flask.middleware import XRayMiddleware
# XRayMiddleware(app, xray_recorder)

# Replace handler here for supporting concatenation on other matrix formats
mtx_handler = LoomMatrixHandler()


@app.route('/matrices/health', methods=['GET'])
@matrix_service_handler
def health():
    return {'status': 'OK'}


@app.route('/matrices/concat/{request_id}', methods=['GET'])
@matrix_service_handler
def check_request_status(request_id):
    """
    Check the status of a matrices concatenation request based on
    a request ID.

    :param request_id: Matrices concatenation request ID.
    """
    maybe_merge_request_body = RequestHandler.get_request_attributes(request_id=request_id)

    if not maybe_merge_request_body:
        raise ApiException(status=requests.codes.not_found, code="not_found", title='request id does not exist')

    return maybe_merge_request_body


@app.route('/matrices/concat', methods=['POST'])
@matrix_service_handler
def concat_matrices():
    """
    Concat matrices within bundles based on bundles uuid
    """
    request = app.current_request
    bundle_uuids = request.json_body
    request_id = RequestHandler.generate_request_id(bundle_uuids)
    response = {"request_id": request_id}

    logger.info(f'Request ID({request_id}): Received request for concatenating matrices within bundles {bundle_uuids}.')

    job_id = rand_uuid()

    try:
        # put only if the job does not exist or is aborted
        RequestHandler.put_request(
            bundle_uuids=bundle_uuids,
            request_id=request_id,
            job_id=job_id,
            status=RequestStatus.INITIALIZED,
            ConditionExpression=f'attribute_not_exists(request_id) OR request_status = :status',
            ExpressionAttributeValues={
                ':status': RequestStatus.ABORT.name
            }
        )
        SqsQueueHandler.send_msg_to_ms_queue(
            payload=dict(
                bundle_uuids=bundle_uuids,
                job_id=job_id
            )
        )
        logger.info(f'Request ID({request_id}): Send request_id({request_id}) to SQS Queue.')
    except ClientError as e:
        error_code = e.response.get("Error", {}).get("Code")
        if error_code == 'ConditionalCheckFailedException':
            return response

    return Response(body=response, status_code=201)


def ms_sqs_queue_listener(event, context):
    """
    Create a lambda function that listens for the matrix service's SQS
    queue events.Once it detects an incoming message on the queue, it
    will process it by launching a job to do the matrices concatenation
    based on the message content.
    :param event: SQS Queue event.
    """
    logger.info(f'Handling {len(event["Records"])} matrix service SQS queue events......')

    for record in event["Records"]:
        record_body = json.loads(record["body"])
        bundle_uuids = record_body["bundle_uuids"]
        request_id = RequestHandler.generate_request_id(bundle_uuids)

        """
        Check whether job id has a corresponding match in request item in the dynamodb table:
        If yes, then proceed the matrices concatenation.
        If no, it means either of the following cases happens:
          1. Message sent to SQS Queue has been corrupted; As a result,
             the job id sent by API Gateway + Lambda is different from
             the one received by the SQS queue + Lambda.
          2. Before receiving the msg from SQS queue, a duplicate mtx
             concatenation request has been initialized. As a result,
             the job id in the status file in s3 has been updated to
             a new value.
        Therefore, we need to stall the matrices concatenation to avoid
        either doing duplicate concatenation or concatenation on incorrect
        set of matrices.
        """
        try:
            job_id = RequestHandler.get_request_job_id(request_id=request_id)

            # Stall concatenation process if any of these cases described above happens
            if not job_id or job_id != record_body["job_id"]:
                return

            mtx_handler.run_merge_request(
                bundle_uuids=bundle_uuids,
                request_id=request_id,
                job_id=record_body["job_id"]
            )
        except Exception as e:
            logger.exception(traceback.format_exc())

    logger.info(f'Done.')


def ms_dead_letter_queue_listener(event, context):
    """
    A lambda function which listens on the matrix service dead letter queue.
    It will set the corresponding request status for all messages in the
    queue to ABORT.
    :param event: SQS event.
    """
    for record in event["Records"]:
        record_body = json.loads(record["body"])
        bundle_uuids = record_body["bundle_uuids"]
        job_id = record_body["job_id"]
        request_id = RequestHandler.generate_request_id(bundle_uuids)

        try:
            RequestHandler.put_request(
                bundle_uuids=bundle_uuids,
                request_id=request_id,
                job_id=job_id,
                status=RequestStatus.ABORT,
                reason_to_abort=f'Lambda function timed out.'
            )
        except:
            logger.exception(traceback.format_exc())<|MERGE_RESOLUTION|>--- conflicted
+++ resolved
@@ -5,17 +5,12 @@
 from aws_xray_sdk.core import xray_recorder, patch
 from aws_xray_sdk.core.context import Context
 from botocore.exceptions import ClientError
-<<<<<<< HEAD
-from chalice import Chalice, ChaliceViewError, Response
+from chalice import Chalice, Response
 from chalicelib import rand_uuid
-=======
-from chalice import Chalice, Response
->>>>>>> a82e5795
 from chalicelib.config import logger
 from chalicelib.matrix_handler import LoomMatrixHandler
 from chalicelib.request_handler import RequestHandler, RequestStatus
 from chalicelib.sqs import SqsQueueHandler
-
 from chalicelib.error import ApiException, matrix_service_handler
 
 
