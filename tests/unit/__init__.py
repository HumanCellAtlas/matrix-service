<<<<<<< HEAD
test_bundle_spec = {
    "uuid": "680a9934-63ab-4fc7-a9a9-50ccc332f871",
    "version": "2018-09-20T211624.579399Z",
    "replica": "aws",
    "description": {
        "shapes": {
            "cell_id": (1,),
            "cell_metadata": (1, 4),
            "cell_metadata_name": (4,),
            "expression": (1, 58347),
            "gene_id": (58347,),
            "gene_metadata": (0,),
            "gene_metadata_name": (0,),
        },
        "sums": {
            "expression": 1000000,
            "cell_metadata": 10896283,
        },
        "digests": {
            "cell_id": b'11a8effc57c8db3e6247264f1f41e1c80dee00a2',
            "cell_metadata": b'3680e7a6162b9e2afda25ba6fed71d79323bd263',
            "cell_metadata_name": b'feade7edbf56c82df1031039431e667477cc6eba',
            "expression": b'047d15818efb1ebc3de83d7f9ea9d11fe3c3c619',
            "gene_id": b'ff6bc94b0205c5118bdd984c70da5e4f76b84cbc'
        }
    }
}
=======
import os
import unittest

from moto import mock_dynamodb2

# TODO: set DEPLOYMENT_STAGE=test when test env exists
os.environ['DEPLOYMENT_STAGE'] = "dev"
os.environ['AWS_DEFAULT_REGION'] = "us-east-1"
os.environ['AWS_ACCESS_KEY_ID'] = "ak"
os.environ['AWS_SECRET_ACCESS_KEY'] = "sk"
os.environ['LAMBDA_DRIVER_FUNCTION_NAME'] = f"dcp-matrix-service-driver-{os.environ['DEPLOYMENT_STAGE']}"
os.environ['DYNAMO_STATE_TABLE_NAME'] = f"dcp-matrix-service-state-table-{os.environ['DEPLOYMENT_STAGE']}"


class MatrixTestCaseUsingMockAWS(unittest.TestCase):
    def setUp(self):
        self.dynamo_mock = mock_dynamodb2()
        self.dynamo_mock.start()

    def tearDown(self):
        self.dynamo_mock.stop()
>>>>>>> 5f3f125e
<|MERGE_RESOLUTION|>--- conflicted
+++ resolved
@@ -1,4 +1,16 @@
-<<<<<<< HEAD
+import os
+import unittest
+
+from moto import mock_dynamodb2
+
+# TODO: set DEPLOYMENT_STAGE=test when test env exists
+os.environ['DEPLOYMENT_STAGE'] = "dev"
+os.environ['AWS_DEFAULT_REGION'] = "us-east-1"
+os.environ['AWS_ACCESS_KEY_ID'] = "ak"
+os.environ['AWS_SECRET_ACCESS_KEY'] = "sk"
+os.environ['LAMBDA_DRIVER_FUNCTION_NAME'] = f"dcp-matrix-service-driver-{os.environ['DEPLOYMENT_STAGE']}"
+os.environ['DYNAMO_STATE_TABLE_NAME'] = f"dcp-matrix-service-state-table-{os.environ['DEPLOYMENT_STAGE']}"
+
 test_bundle_spec = {
     "uuid": "680a9934-63ab-4fc7-a9a9-50ccc332f871",
     "version": "2018-09-20T211624.579399Z",
@@ -26,19 +38,6 @@
         }
     }
 }
-=======
-import os
-import unittest
-
-from moto import mock_dynamodb2
-
-# TODO: set DEPLOYMENT_STAGE=test when test env exists
-os.environ['DEPLOYMENT_STAGE'] = "dev"
-os.environ['AWS_DEFAULT_REGION'] = "us-east-1"
-os.environ['AWS_ACCESS_KEY_ID'] = "ak"
-os.environ['AWS_SECRET_ACCESS_KEY'] = "sk"
-os.environ['LAMBDA_DRIVER_FUNCTION_NAME'] = f"dcp-matrix-service-driver-{os.environ['DEPLOYMENT_STAGE']}"
-os.environ['DYNAMO_STATE_TABLE_NAME'] = f"dcp-matrix-service-state-table-{os.environ['DEPLOYMENT_STAGE']}"
 
 
 class MatrixTestCaseUsingMockAWS(unittest.TestCase):
@@ -47,5 +46,4 @@
         self.dynamo_mock.start()
 
     def tearDown(self):
-        self.dynamo_mock.stop()
->>>>>>> 5f3f125e
+        self.dynamo_mock.stop()