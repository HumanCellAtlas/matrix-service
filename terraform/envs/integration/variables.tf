--- conflicted
+++ resolved
@@ -26,10 +26,10 @@
   type = "string"
 }
 
-<<<<<<< HEAD
+variable "query_runner_concurrency" {
+  type = "string"
+}
+
 variable "gcp_service_acct_creds" {
-=======
-variable "query_runner_concurrency" {
->>>>>>> cc3697d6
   type = "string"
-}+}
