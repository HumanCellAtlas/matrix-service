--- conflicted
+++ resolved
@@ -113,18 +113,8 @@
                 "sqs:GetQueueAttributes"
             ],
             "Resource": [
-<<<<<<< HEAD
                 "arn:aws:sqs:${var.aws_region}:${data.aws_caller_identity.aws_caller.account_id}:${var.ms_sqs_queue}",
                 "arn:aws:sqs:${var.aws_region}:${data.aws_caller_identity.aws_caller.account_id}:${var.ms_dead_letter_queue}"
-=======
-                "arn:aws:s3:::${var.hca_ms_merged_mtx_bucket}",
-                "arn:aws:s3:::matrix-service-faked-dss",
-                "arn:aws:s3:::${var.hca_ms_merged_mtx_bucket}/*",
-                "arn:aws:s3:::matrix-service-faked-dss/*",
-                "arn:aws:secretsmanager:${var.region}:${data.aws_caller_identity.aws_caller.account_id}:secret:${var.ms_secret_name}*",
-                "arn:aws:sqs:${var.region}:${data.aws_caller_identity.aws_caller.account_id}:${var.ms_sqs_queue}",
-                "arn:aws:sqs:${var.region}:${data.aws_caller_identity.aws_caller.account_id}:${var.ms_dead_letter_queue}"
->>>>>>> a82e5795
             ]
         },
         {
